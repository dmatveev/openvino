--- conflicted
+++ resolved
@@ -1579,16 +1579,6 @@
     ov::npuw::Function& f = P.functions.at(func_name);
     auto& func_group = all_functions.at(func_name);
 
-    auto do_permute = [&](ov::npuw::patterns::opt::Context& ctx) {
-        for (auto&& p : ctx.closures_to_permute) {
-            auto param_idx = f._model->get_parameter_index(p.first);
-            auto closure_idx = param_idx - f._param_offset;
-            ov::parallel_for(func_group.refs.size(), [&](std::size_t f_idx) {
-                auto& funcall = func_group.refs[f_idx].get();
-                ov::npuw::util::permute(funcall._closure[closure_idx], p.second);
-            });
-        }
-    };
     auto do_cvtf16 = [&](ov::npuw::patterns::opt::Context& ctx) {
         for (auto&& p : ctx.closures_to_f16) {
             auto param_idx = f._model->get_parameter_index(p);
@@ -1627,11 +1617,8 @@
         // Run parallel matmul merge
         mergeParallelMatMuls(f._model, ctx);
 
-<<<<<<< HEAD
         // Mark LazyTensors to be concatenated later
         // Note: closures are properly processed later as well
-=======
->>>>>>> d2a9873a
         ov::ParameterVector new_params;
         std::vector<ov::npuw::patterns::opt::Context::PPtr> to_remove;
         std::set<std::size_t> to_remove_idx;
@@ -1707,6 +1694,7 @@
         }
 
         // Convert parameters to f16 where required
+        // FIXME: support LazyTensor here!!!
         do_cvtf16(ctx);
 
         // Host-side gather, pt 1. Add new parameters first
@@ -1773,7 +1761,6 @@
     rewr.run_on_model(f._model);
     ov::pass::Validate().run_on_model(f._model);
 
-<<<<<<< HEAD
     // Permute tensors where required
     for (auto&& p : ctx.closures_to_permute) {
         auto param_idx = f._model->get_parameter_index(p.first);
@@ -1793,10 +1780,6 @@
             funcall._transformations[closure_idx].update(TransformType::CONVERT, std::monostate{});
         });
     }
-=======
-    do_permute(ctx);
-    do_cvtf16(ctx);
->>>>>>> d2a9873a
 
     LOG_VERB("Done");
 }
