// Copyright (C) 2023-2024 Intel Corporation
// SPDX-License-Identifier: Apache-2.0
//
#include "compiled_model.hpp"

#include <iostream>
#include <memory>

#include "accuracy/comparator.hpp"
#include "just_sync_infer_request.hpp"
#include "logging.hpp"
#include "npu_private_properties.hpp"
#include "openvino/core/parallel.hpp"
#include "openvino/op/util/op_types.hpp"
#include "openvino/pass/constant_folding.hpp"
#include "openvino/pass/manager.hpp"
#include "openvino/runtime/device_id_parser.hpp"
#include "openvino/runtime/internal_properties.hpp"
#include "openvino/runtime/properties.hpp"
#include "openvino/util/common_util.hpp"
#include "partitioning/patterns/opt.hpp"
#include "plugin.hpp"
#include "util.hpp"

// required for get_properties_per_device()
#include <intel_npu/al/config/config.hpp>
#include <intel_npu/al/config/npuw.hpp>
#include <npuw_private_properties.hpp>

#include "openvino/runtime/device_id_parser.hpp"
#include "openvino/runtime/internal_properties.hpp"
#include "openvino/runtime/properties.hpp"
#include "transformations/convert_precision.hpp"

namespace {
void split_properties(const ov::AnyMap& properties,
                      ov::AnyMap& npu_plugin_properties,
                      ov::AnyMap& npuw_path_properties) {
    for (auto it = properties.begin(); it != properties.end(); ++it) {
        if (it->first.find("NPUW") != it->first.npos) {
            npuw_path_properties.insert(*it);
        } else {
            npu_plugin_properties.insert(*it);
        }
    }
}

std::map<std::string, std::string> any_copy(const ov::AnyMap& params) {
    std::map<std::string, std::string> result;
    for (auto&& value : params) {
        result.emplace(value.first, value.second.as<std::string>());
    }
    return result;
}
}  // anonymous namespace

namespace ov {
namespace npuw {
namespace {
ov::npuw::DeviceProperties get_properties_per_device(const std::shared_ptr<const ov::IPlugin>& plugin,
                                                     const std::string& device_priorities,
                                                     const ov::AnyMap& properties) {
    auto core = plugin->get_core();
    auto device_names = ov::DeviceIDParser::get_hetero_devices(device_priorities);
    DeviceProperties device_properties;
    for (const auto& device_name : device_names) {
        auto properties_it = device_properties.find(device_name);
        if (device_properties.end() == properties_it) {
            device_properties[device_name] = core->get_supported_property(device_name, properties);

            // Do extra handling for the private NPU options
            if (ov::npuw::util::starts_with(device_name, "NPU")) {
                for (auto&& opt : properties) {
                    if (ov::npuw::util::starts_with(opt.first, "NPU")) {
                        device_properties[device_name][opt.first] = opt.second;
                    }
                }
            }  // if(NPU)
        }
    }
    return device_properties;
}
}  // anonymous namespace
}  // namespace npuw
}  // namespace ov

ov::npuw::CompiledModel::CompiledModel(const std::shared_ptr<ov::Model>& model,
                                       const std::shared_ptr<const ov::IPlugin>& plugin,
                                       const ov::AnyMap& properties)
    : ov::ICompiledModel(model, plugin),
      m_options_desc(std::make_shared<::intel_npu::OptionsDesc>()),
      m_cfg(m_options_desc),
      m_name(model->get_friendly_name()),
      m_loaded_from_cache(false) {
    ::intel_npu::registerNPUWOptions(*m_options_desc);

    std::map<std::string, ov::Any> npuw_props;
    split_properties(properties, m_non_npuw_props, npuw_props);

    m_cfg.parseEnvVars();
    m_cfg.update(any_copy(npuw_props));

    const std::string dev_list_str = m_cfg.get<::intel_npu::NPUW_DEVICES>();
    m_dev_list = ov::DeviceIDParser::get_hetero_devices(dev_list_str);
    m_meta_devices = ov::npuw::get_properties_per_device(plugin, dev_list_str, m_non_npuw_props);

    const bool acc_check_opt = m_cfg.get<::intel_npu::NPUW_ACC_CHECK>();
    if (acc_check_opt) {
        const double threshold_opt = m_cfg.get<::intel_npu::NPUW_ACC_THRESH>();

        m_acc_check = metrics::NRMSE(threshold_opt);
        m_ref_device = m_cfg.getString<::intel_npu::NPUW_ACC_DEVICE>();
        LOG_INFO("Accuracy check is enabled.");
    }

    // Initialize weights bank
    const std::string weights_bank_opt = m_cfg.get<::intel_npu::NPUW_WEIGHTS_BANK>();
    const std::string wbank_alloc = m_cfg.get<::intel_npu::NPUW_WEIGHTS_BANK_ALLOC>();
    m_weights_bank = ov::npuw::weights::bank(weights_bank_opt, plugin->get_core(), wbank_alloc);

    LOG_VERB("*** Original model ***");
    const auto& orig_parameters = model->get_parameters();
    {
        LOG_BLOCK();
        for (auto&& p : orig_parameters) {
            LOG_VERB(p);
        }
    }
    const auto& orig_results = model->get_results();
    {
        LOG_BLOCK();
        for (auto&& r : orig_results) {
            LOG_VERB(r);
        }
    }

    // FIXME: Find a better place to call this transformation
    ov::pass::ConvertPrecision(ov::element::bf16, ov::element::f16).run_on_model(model);

    if (m_cfg.get<::intel_npu::NPUW_FOLD>() && m_cfg.get<::intel_npu::NPUW_FUNCALL_FOR_ALL>()) {
        // If there's folding enabled AND non-repeating graphs are forced to be
        // functions, do extra lifting for gather (if any)
        ov::pass::GraphRewrite rewr;
        rewr.add_matcher<ov::npuw::patterns::opt::DQLiftGatherAsymCW>();
        rewr.add_matcher<ov::npuw::patterns::opt::DQLiftGatherSymCW>();
        rewr.add_matcher<ov::npuw::patterns::opt::DQLiftGatherSymGQ>();
        rewr.run_on_model(model);
    }

    auto partitioning = getPartitioning(model, m_cfg);
    m_total_stat.gflops = partitioning.total_gflops;
    m_total_stat.ops = partitioning.total_ops;
    const std::vector<ov::npuw::Subgraph>& orderedSubgraphs = partitioning.subgraphs;

    // Prepare mapping between original inputs/outputs and compiled
    // submodels inputs/outputs. Example:
    // original input 0 -> submodel 0 input 0,
    // original input 1 -> submodel 1 input 0,
    // original output 0 -> submodel 1 output 0.
    //
    // Note that several partitioning schemes can result in multiple
    // submodels reading from the same parameter. Unfortunately, the
    // OpenVINO plugin model assumes there's just one tensor for this
    // case, but in fact there's many. See how this case is handled
    // below.
    //
    // Also, now some subgraphs may be (reusable) functions.
    // If a function reads a parameter, it can be be set only once
    // before the inference.
    m_inputs_to_submodels_inputs.resize(orig_parameters.size(), NO_LINK);
    m_outputs_to_submodels_outputs.resize(orig_results.size(), NO_LINK);

    for (size_t id = 0; id < orderedSubgraphs.size(); id++) {
        LOG_VERB("Subgraph[" << id << "]");
        LOG_BLOCK();
        if (orderedSubgraphs[id]._optimized_out) {
            LOG_VERB("OPTIMIZED OUT");
            continue;
        }
        auto process_params = [&](const ov::ParameterVector& _parameters) {
            for (size_t i = 0; i < _parameters.size(); i++) {
                NPUW_ASSERT(_parameters[i]);
                LOG_VERB(_parameters[i]);
                for (size_t j = 0; j < orig_parameters.size(); j++) {
                    if (_parameters[i] == orig_parameters[j]) {
                        LOG_BLOCK();
                        LOG_VERB("MATCHED WITH " << orig_parameters[j]);
                        if (NO_LINK == m_inputs_to_submodels_inputs[j]) {
                            // Easy case, first come first served
                            LOG_VERB("Map this parameter directly");
                            m_inputs_to_submodels_inputs[j] = ToSubmodel{id, i};
                        } else {
                            // There's multiple subgraphs reading from the same Parameter.
                            // Record them here, see how this list is later used in the
                            // sync_infer_request.cpp
                            LOG_VERB("Subscribe this parameter to tensor");
                            m_param_subscribers[j].push_back(ToSubmodel{id, i});
                        }  // if(NO_LINK)
                        // Regardless of the order, if the reader is a function,
                        // remember that to avoid confusion in function prologue
                    }  // if(param == orig_param)
                }      // for(orig_params)
            }          // for(subgraph_params)
        };
        auto process_results = [&](const ov::ResultVector& _results) {
            for (size_t i = 0; i < _results.size(); i++) {
                if (!_results[i]) {
                    // See the rearrange_to_function_protocol<>()...
                    continue;
                }
                LOG_VERB(_results[i]);
                for (size_t j = 0; j < orig_results.size(); j++) {
                    if (_results[i] == orig_results[j]) {
                        // FIXME: There may be a problem, see below (!)
                        LOG_BLOCK();
                        LOG_VERB("MATCHED WITH " << orig_results[j]);
                        m_outputs_to_submodels_outputs[j] = {id, i};
                    }
                }
            }  // for(results)
        };
        // Sheer ugliness here again
        if (orderedSubgraphs[id]._funcall.empty()) {
            process_params(orderedSubgraphs[id]._parameters);
            process_results(orderedSubgraphs[id]._results);
        } else {
            // Match via the original parameters to generate indices
            process_params(orderedSubgraphs[id]._parameters);
            process_results(orderedSubgraphs[id]._results);

            // (!) Problem here: when functions are folded, in the
            // KVcache-like scenarios (where every function call
            // produces its own result), its result(s) will be matched
            // with _all_ instances of the result (see pic).
        }
    }  // for(ordered_subgraphs)
    // NOTE(dm): there's a better way to do it, like we do in G-API backends.

    m_update_required = m_cfg.get<::intel_npu::NPUW_FOLD>();

    // Store mapping between manually splitted inputs/outputs
    // to connect tensors between compiled submodels
    m_submodels_input_to_prev_output = partitioning.input_to_prev_output;

    // Before the compilation:
    // - initialize the OV models
    // - dump the subgraphs, if necessary
    std::map<std::string, std::size_t> compiledFunctions;
    m_compiled_submodels.resize(orderedSubgraphs.size());

    const std::string dump_sub_opt = m_cfg.get<::intel_npu::NPUW_DUMP_SUBS>();

    LOG_INFO("Creating submodels...");
    for (std::size_t id = 0u; id < orderedSubgraphs.size(); id++) {
        LOG_BLOCK();

        const auto& subgraph = orderedSubgraphs[id];
        m_compiled_submodels[id].stat.gflops = subgraph._gflops;
        m_compiled_submodels[id].stat.ops = subgraph._ops;

        if (subgraph._optimized_out) {
            // FIXME: filter out the optimized out subgraph from this process early,
            // only dispatch real compilation to the threads
            LOG_INFO("Skipping Subgraph[" << id << "] - optimized out!");
            continue;
        }
        LOG_INFO("Creating Subgraph[" << id << "]...");
        if (subgraph._funcall.empty()) {
            // NOT a function call - an easy case!
            m_compiled_submodels[id].model = std::make_shared<ov::Model>(subgraph._results,
                                                                         subgraph._sinks,
                                                                         subgraph._parameters,
                                                                         m_name + '_' + std::to_string(id));
        } else {
            LOG_BLOCK();
            auto& fcn_template = partitioning.functions.at(subgraph._funcall);
            auto compiled_fcn_iter = compiledFunctions.find(subgraph._funcall);
            if (compiled_fcn_iter == compiledFunctions.end()) {
                // A function call: store the model for function call only once...
                compiledFunctions.insert({subgraph._funcall, id});
                m_compiled_submodels[id].model = fcn_template._model;
                m_compiled_submodels[id].replaced_by = id;  // FIXME: UGLY
                LOG_INFO("Subgraph[" << id << "] is a function body for " << subgraph._funcall);
            } else {
                // ...and refer to it in other calls
                m_compiled_submodels[id].replaced_by = compiled_fcn_iter->second;
                LOG_INFO("Subgraph[" << id << "] is a function call to [" << compiled_fcn_iter->second << "]");
            }
            m_compiled_submodels[id].host_gather = subgraph._host_gather;
            m_compiled_submodels[id].param_base = fcn_template._param_offset;
            m_compiled_submodels[id].closure = subgraph._closure;
            m_compiled_submodels[id].lazy_closure = subgraph._lazy_closure;
            m_compiled_submodels[id].scales = subgraph._scales;
            m_compiled_submodels[id].zerops = subgraph._zerops;
<<<<<<< HEAD
            m_compiled_submodels[id].is_remote.resize(subgraph._lazy_closure.size(), false);
=======
            m_compiled_submodels[id].forced_to_fcall = subgraph._forced_to_fcall;
            m_compiled_submodels[id].update_required.resize(subgraph._closure.size(), false);
            fill_weights_bank(id);
>>>>>>> 0355114a
        }  // if(!funcall)

        if (!m_compiled_submodels[id].model && !m_compiled_submodels[id].replaced_by) {
            OPENVINO_THROW("Fatal: submodel ", id, " is neither a model nor a function call!");
        }
        const std::size_t real_id = m_compiled_submodels[id].replaced_by.value_or(id);

        // FIXME: a hotfix for a crash where we have too many names in submodel's output
        // Do it just once if that's a function
        if (real_id == id) {
            remove_long_output_names(m_compiled_submodels[real_id].model);
            fill_empty_tensor_names(m_compiled_submodels[real_id].model);
        }

        if (ov::npuw::util::is_set(id, dump_sub_opt)) {
            LOG_INFO("Dumping Subgraph[" << id << "]");
            LOG_BLOCK();
            if (real_id != id) {
                LOG_INFO("NOTE: Dumping Subgraph[" << real_id << "]"
                                                   << " as it is a function body for Subgraph[" << id << "]");
            }
            const auto model_to_dump = m_compiled_submodels[real_id].model;
            std::string model_dump_path = m_name + "_" + ov::npuw::util::fmt(id, m_compiled_submodels.size()) +
                                          (subgraph._funcall.empty() ? "" : "_" + subgraph._funcall) + ".xml";
            ov::save_model(model_to_dump, model_dump_path);
            LOG_INFO("Wrote " << model_dump_path);
            // Note: keep here naming as it would be the subgraph
        }  // if(dump)
    }      // for(orderedSubgraphs)

    std::map<std::size_t, std::string> forced_sub_devices{};
    const std::string fsd_opt = m_cfg.get<::intel_npu::NPUW_SUBMODEL_DEVICE>();
    forced_sub_devices = ::intel_npu ::OptionParser<std::map<std::size_t, std::string>>::parse(fsd_opt);

    // Exclude optimized out subgraphs from compilation target beforehand - otherwise we might get head and repeated
    // block in the same chunk
    std::vector<std::size_t> idx_subgraph_to_compile;
    for (std::size_t i = 0u; i < orderedSubgraphs.size(); i++) {
        if (orderedSubgraphs[i]._optimized_out || m_compiled_submodels[i].replaced_by.value_or(i) != i) {
            continue;  // do nothing here
        } else {
            idx_subgraph_to_compile.push_back(i);
        }
    }

    // Compile submodels. Some of them can be functions: track which model will be
    // used as function(s): function name -> index of the compiled subgraph
    auto compile = [&](size_t i) {
        const auto& id = idx_subgraph_to_compile[i];
        const auto& subgraph = orderedSubgraphs[id];

        NPUW_ASSERT(!subgraph._optimized_out);

        const std::size_t real_id = m_compiled_submodels[id].replaced_by.value_or(id);
        if (!orderedSubgraphs[real_id]._avoid_list.empty()) {
            const auto devices_to_avoid = ov::DeviceIDParser::get_hetero_devices(orderedSubgraphs[real_id]._avoid_list);
            for (auto&& d : devices_to_avoid) {
                m_compiled_submodels[real_id].devices_to_avoid.insert(std::move(d));
            }
        }

        m_compiled_submodels[id].device_it =
            id != real_id ? m_compiled_submodels[real_id].device_it : m_dev_list.cbegin();

        if (forced_sub_devices.count(id)) {
            std::string forced_device = forced_sub_devices[id];
            auto forced_dev_it = std::find(m_dev_list.begin(), m_dev_list.end(), forced_device);
            if (forced_dev_it == m_dev_list.end()) {
                LOG_WARN("Target device for Subgraph[" << id << "] was set to " << forced_device
                                                       << ", but was not found in the device list: "
                                                       << "[" << dev_list_str << "] -- ignoring");
            } else {
                // FIXME: This is not really a device enforcement as the fallback
                // procedure will be in place still
                LOG_INFO("Force Subgraph[" << id << "] target device to " << *forced_dev_it);
                m_compiled_submodels[real_id].device_it = forced_dev_it;
            }
        }  // if(forced_device_opt)

        LOG_INFO("Compiling Subgraph[" << id << "]: " << m_compiled_submodels[real_id].model->get_friendly_name()
                                       << "...");
        if (!compile_for_success(id)) {
            OPENVINO_THROW("Failed to compile ",
                           m_compiled_submodels[real_id].model->get_friendly_name(),
                           " for all devices in [",
                           dev_list_str,
                           "]");
        }

        if (m_acc_check) {
            if (submodel_device(real_id) != m_ref_device) {
                LOG_INFO("Compile Subgraph[" << real_id << "] for reference device: " << m_ref_device << ".");
                LOG_BLOCK();
                m_compiled_submodels.at(real_id).ref_compiled_model =
                    compile_submodel(m_compiled_submodels.at(real_id).model, m_ref_device);
                LOG_INFO("Done (reference)");
            } else {
                LOG_INFO("Skip compilation of submodel[" << real_id << "] for reference device: " << m_ref_device
                                                         << ", as original submodel[" << real_id
                                                         << "] has been already compiled for it.");
            }
        }
    };  // compile

    // Parallel compilation is unstable so is disabled by default.
    const bool par_opt = m_cfg.get<::intel_npu::NPUW_PARALLEL_COMPILE>();
    if (par_opt) {
        ov::parallel_for(idx_subgraph_to_compile.size(), compile);
    } else {
        // TODO: Introduce npuw::serial(i, f) instead where f is a _funcall
        for (std::size_t i = 0u; i < idx_subgraph_to_compile.size(); i++) {
            compile(i);
        }
    }

    // Finalize memory in closures and weight banks
    finalize_weights_bank();

    // Print stats report when possible
    {
        LOG_INFO("Initial device distribution:");
        LOG_BLOCK();
        log_device_dist();
    }

    implement_properties();

    m_finalized = true;
    reset_io();
}

void ov::npuw::CompiledModel::finalize_weights_bank() {
    // Register lazy tensors
    for (std::size_t idx = 0; idx < m_compiled_submodels.size(); ++idx) {
        auto& comp_model_desc = m_compiled_submodels[idx];

        // Skip optimized out and non-functions
        if (!comp_model_desc.compiled_model && !comp_model_desc.replaced_by) {
            return;
        }

        const auto real_idx = comp_model_desc.replaced_by.value_or(idx);
        auto& func_desc = m_compiled_submodels[real_idx];

        for (std::size_t tidx = 0; tidx < comp_model_desc.lazy_closure.size(); ++tidx) {
            if (comp_model_desc.closure[tidx]) {
                continue;  // host-side closure
            }
            m_weights_bank->registerLT(comp_model_desc.lazy_closure[tidx], *func_desc.device_it);
        }
    }

    // Evaluate and allocate all LazyTensors inside the bank
    m_weights_bank->evaluate_and_allocate();

    // Set evaluated and allocated ov::Tensors to closures
    for (size_t idx = 0; idx < m_compiled_submodels.size(); ++idx) {
        auto& comp_model_desc = m_compiled_submodels[idx];

        // Skip optimized out and non-functions
        if (!comp_model_desc.compiled_model && !comp_model_desc.replaced_by) {
            continue;
        }

        const auto real_idx = comp_model_desc.replaced_by.value_or(idx);
        auto& func_desc = m_compiled_submodels[real_idx];

        for (std::size_t tidx = 0; tidx < comp_model_desc.lazy_closure.size(); ++tidx) {
            if (comp_model_desc.closure[tidx]) {
                // host-side closure - already set, do nothing
                comp_model_desc.is_remote[tidx] = false;
                continue;
            }
            const auto& lt = comp_model_desc.lazy_closure[tidx];
            comp_model_desc.closure[tidx] = m_weights_bank->get(lt, *func_desc.device_it);
            // FIXME: find a more reliable way to do so
            comp_model_desc.is_remote[tidx] = m_weights_bank->is_remote(lt);
        }
    }
}

void ov::npuw::CompiledModel::remove_long_output_names(const std::shared_ptr<ov::Model>& model) {
    NPUW_ASSERT(model.get() != nullptr);
    for (auto& output : model->outputs()) {
        const auto& tensor_names = output.get_tensor().get_names();
        if (tensor_names.size() > 32) {  // maximum supported
            output.get_tensor().set_names({});
            LOG_INFO("Removed output tensor names for " << model->get_friendly_name());
            LOG_BLOCK();
        }
    }
}

void ov::npuw::CompiledModel::fill_empty_tensor_names(const std::shared_ptr<ov::Model>& model) {
    NPUW_ASSERT(model.get() != nullptr);

    size_t in_tensor_idx = 0;
    size_t out_tensor_idx = 0;

    for (auto& input : model->inputs()) {
        const auto& tensor_names = input.get_tensor().get_names();
        if (tensor_names.empty()) {
            input.get_tensor().set_names({"npuw_in_tensor_" + std::to_string(in_tensor_idx)});
            LOG_INFO("Added input tensor name for " << model->get_friendly_name());
            LOG_BLOCK();
        }
        in_tensor_idx++;
    }
    for (auto& output : model->outputs()) {
        const auto& tensor_names = output.get_tensor().get_names();
        if (tensor_names.empty()) {
            output.get_tensor().set_names({"npuw_out_tensor_" + std::to_string(out_tensor_idx)});
            LOG_INFO("Added output tensor name for " << model->get_friendly_name());
            LOG_BLOCK();
        }
        out_tensor_idx++;
    }
}

void ov::npuw::CompiledModel::reset_io() {
    // Restore inputs/outputs from compiled submodels
    // FIXME: this method is also called from IBaseInferReqeust::create_infer_request
    // which is called in the CompiledModel(). So this method executes even before it
    // is called for the right thing from the ctor directly.
    if (!m_finalized)
        return;  // avoid getting called before it is really the time

    // Don't be like HETERO here - don't override the inputs/outputs(),
    // as the ICompiledModel already creates one for us.
    // Instead, remember the mapping from the original CompiledModel::input/output ports
    // to the Subgraph's input/output ports.

    LOG_VERB("*** Partition graph ***");
    int idx_in = 0, idx_out = 0;  // FIXME: use indexed()
    for (const auto& to_submodel : m_inputs_to_submodels_inputs) {
        LOG_BLOCK();
        if (to_submodel == NO_LINK) {
            LOG_WARN("Input (Parameter) " << inputs()[idx_in]
                                          << " is not used by any subgraph. It happens sometimes,"
                                             " but better check your model");
            idx_in++;  // FIXME: PLEASE use indexed() here
            continue;
        }
        const auto& submodel_idx = to_submodel.first;
        const auto& input_idx = to_submodel.second;
        LOG_VERB("Input (Parameter) " << inputs()[idx_in] << " from Subgraph[" << submodel_idx << "]/" << input_idx);
        idx_in++;
    }
    for (const auto& from_submodel : m_outputs_to_submodels_outputs) {
        NPUW_ASSERT(from_submodel != NO_LINK);
        LOG_BLOCK();  // in fact, to_submodel <is> from_submodel here, but who cares
        const auto& submodel_idx = from_submodel.first;
        const auto& output_idx = from_submodel.second;
        LOG_VERB("Output (Result) " << outputs()[idx_out] << " from Subgraph[" << submodel_idx << "]/" << output_idx);
        idx_out++;
    }
}

bool ov::npuw::CompiledModel::compile_for_success(std::size_t id) {
    // Assume device_it is some always-valid starting point.
    // FIXME: And who guarantees it? Abstraction leaks are everywhere
    if (m_compiled_submodels[id].replaced_by && m_compiled_submodels[id].replaced_by != id) {
        LOG_BLOCK();
        LOG_INFO("Skip compilation for Subgraph[" << id
                                                  << "] "
                                                     "as it was already compiled (function)");
        return true;
    }

    for (auto iter = m_compiled_submodels[id].device_it; iter != m_dev_list.cend(); ++iter) {
        LOG_BLOCK();
        const auto& device_name = *iter;
        if (m_compiled_submodels[id].devices_to_avoid.count(device_name) > 0) {
            LOG_INFO(device_name << " was found in the 'Avoid' list for this subgraph, skipping...");
        } else if (compile_for_device(id, device_name)) {
            m_compiled_submodels[id].device_it = iter;
            return true;  // success!
        }
    }
    return false;
}

bool ov::npuw::CompiledModel::compile_for_device(std::size_t id, const std::string& device_to_try) {
    // The API of this method is ugly but it is what it is
    // NOTE(dm): Hetero plugin disables caching here, but we'll keep this to be done
    // at the individual plugins level.
    auto plugin = get_npuw_plugin();

    LOG_INFO("Trying to compile for " << device_to_try << "...");

    // Only function bodies can reach this point.
    // compile_for_device() behavior is not specified for funcalls.
    NPUW_ASSERT(m_compiled_submodels[id].replaced_by.value_or(id) == id);

    // NPU plugin is known to crash when model has no inputs, so even
    // try..catch doesn't work. Ideally such models should be
    // eliminated with constant folding, but with offline partitioning
    // it is not possible + not clear what to do with dynamic shapes.
    // So for now, skip this case explicitly.
    if (npuw::util::starts_with(device_to_try, "NPU") && m_compiled_submodels[id].model->inputs().empty()) {
        LOG_INFO("Avoid compilation for " << device_to_try << " as the model should be constant-folded");
        dump_on_fail(id, device_to_try, "Avoided due to workaround");
        return false;
    }

    try {
        m_compiled_submodels[id].compiled_model = compile_submodel(m_compiled_submodels[id].model, device_to_try);
    } catch (const std::exception& ex) {
        LOG_ERROR("Subgraph [" << id << "] Failed to compile: " << std::endl << ex.what());
        dump_on_fail(id, device_to_try, ex.what());
        return false;
    } catch (...) {
        LOG_ERROR("Subgraph [" << id << "] Failed to compile: Unknown error");
        dump_on_fail(id, device_to_try, "Unknown error");
        return false;
    }
    // Reached this point - all ok, stop the search
    LOG_INFO("Done (" << device_to_try << ")");
    return true;
}

ov::SoPtr<ov::ICompiledModel> ov::npuw::CompiledModel::compile_submodel(const std::shared_ptr<ov::Model>& submodel,
                                                                        const std::string& device) {
    auto plugin = get_npuw_plugin();
    auto core = plugin->get_core();
    // set exclusive_async_requests in case when model is split
    // NOTE(dm): Not sure if it is required for the NPUW plugin, but likely it is
    auto& device_config = m_meta_devices[device];
    if (m_compiled_submodels.size() > 1) {
        auto supported_internal_properties =
            plugin->get_core()->get_property(device, ov::internal::supported_properties);
        if (std::find(supported_internal_properties.begin(),
                      supported_internal_properties.end(),
                      ov::internal::exclusive_async_requests) != supported_internal_properties.end()) {
            // adds property if it is not set yet
            device_config.insert(ov::internal::exclusive_async_requests(true));
        }
    }  // if(subgraphs > 1)
    return core->compile_model(submodel, device, device_config);
}

void ov::npuw::CompiledModel::dump_on_fail(std::size_t id, const std::string& device_to_try, const char* extra) {
    const std::string dof_opt = m_cfg.get<::intel_npu::NPUW_DUMP_SUBS_ON_FAIL>();

    if (ov::npuw::util::is_set(id, dof_opt)) {
        ov::npuw::dump_failure(m_compiled_submodels[id].model, device_to_try, extra);
    }
}

std::shared_ptr<ov::ISyncInferRequest> ov::npuw::CompiledModel::create_just_sync_infer_request() {
    auto this_sptr = std::static_pointer_cast<ov::npuw::CompiledModel>(shared_from_this());
    return std::make_shared<ov::npuw::JustInferRequest>(this_sptr);
}

std::shared_ptr<ov::ISyncInferRequest> ov::npuw::CompiledModel::create_sync_infer_request() const {
    // Synchronous infer request implementation may vary based on the
    // selected strategy
    auto* non_const_this = const_cast<ov::npuw::CompiledModel*>(this);  // because of const in API
    return non_const_this->create_just_sync_infer_request();
}

std::shared_ptr<ov::IAsyncInferRequest> ov::npuw::CompiledModel::create_infer_request() const {
    auto internal_request = create_sync_infer_request();
    return std::make_shared<ov::IAsyncInferRequest>(internal_request, get_task_executor(), get_callback_executor());
}

void ov::npuw::CompiledModel::set_property(const ov::AnyMap& properties) {
    OPENVINO_NOT_IMPLEMENTED;
}

std::shared_ptr<const ov::Model> ov::npuw::CompiledModel::get_runtime_model() const {
    // NOTE(dm): See hetero plugin implementation if need to bring this method back
    // (that code should work as-is)
    OPENVINO_NOT_IMPLEMENTED;
}

std::shared_ptr<const ::intel_npu::Plugin> ov::npuw::CompiledModel::get_npuw_plugin() const {
    auto plugin = get_plugin();
    OPENVINO_ASSERT(plugin);
    auto npuw_plugin = std::dynamic_pointer_cast<const ::intel_npu::Plugin>(plugin);
    OPENVINO_ASSERT(npuw_plugin);
    return npuw_plugin;
}

ov::Any ov::npuw::CompiledModel::get_property(const std::string& name) const {
    OPENVINO_SUPPRESS_DEPRECATED_START
    auto&& configIterator = m_prop_to_opt.find(name);
    if (configIterator != m_prop_to_opt.cend()) {
        return std::get<1>(configIterator->second)(m_cfg);
    } else if (m_non_npuw_props.count(name)) {
        return m_non_npuw_props.at(name);
    }

    OPENVINO_THROW("Unsupported configuration key: ", name);
    OPENVINO_SUPPRESS_DEPRECATED_END
}

void ov::npuw::CompiledModel::export_model(std::ostream& model_stream) const {
    OPENVINO_NOT_IMPLEMENTED;
}

std::string ov::npuw::CompiledModel::submodel_device(const std::size_t idx) const {
    std::size_t real_idx = m_compiled_submodels[idx].replaced_by.value_or(idx);
    const auto& comp_subm_desc = m_compiled_submodels[real_idx];

    if (!comp_subm_desc.compiled_model) {
        return "";
    }

    if (comp_subm_desc.switched_to_ref) {
        return m_ref_device;
    }

    NPUW_ASSERT(comp_subm_desc.device_it != m_dev_list.end());
    return *comp_subm_desc.device_it;
}

void ov::npuw::CompiledModel::log_device_dist() const {
    std::unordered_map<std::string, execution_stats> stats_for_devices;
    execution_stats stats_for_optimized_out{0.f, 0ul};

    for (std::size_t id = 0u; id < m_compiled_submodels.size(); id++) {  // FIXME: zip()
        auto real_id = m_compiled_submodels[id].replaced_by.value_or(id);
        auto& real_cm = m_compiled_submodels.at(real_id);

        execution_stats& stat =
            real_cm.compiled_model ? stats_for_devices[submodel_device(real_id)] : stats_for_optimized_out;

        stat.gflops += real_cm.stat.gflops;
        stat.ops += real_cm.stat.ops;
    }

    auto print_stats = [this](const std::string& device, const execution_stats& stat) {
        float flops_prcnt = 100.f;
        float ops_prcnt = 100.f;
        if (m_total_stat.gflops > 0 && m_total_stat.ops > 0) {
            flops_prcnt = stat.gflops / static_cast<float>(m_total_stat.gflops) * 100;
            ops_prcnt = stat.ops / static_cast<float>(m_total_stat.ops) * 100;
        }
        LOG_INFO(device << ": " << flops_prcnt << "% FLOPS, " << ops_prcnt << "% Layers");
    };
    for (auto&& device_st : stats_for_devices) {
        LOG_BLOCK();
        print_stats(device_st.first, device_st.second);
    }
    if (stats_for_optimized_out.gflops > 0 || stats_for_optimized_out.ops > 0) {
        LOG_BLOCK();
        print_stats("Optimized out", stats_for_optimized_out);
    }
}

void ov::npuw::CompiledModel::implement_properties() {
    // This function fills the map: {`property name`: `getter for property value`},
    // that can be used later to return requested properties by user.
    // It does it in 3 steps:
    //
    // 1. Create mappings for OV public properties and hints, exposed
    //    in ::intel_npu::CompiledModel.
    // 2. Fill `m_all_supported_props` vector with property names from
    //    the 1st step. It will be returned as response to `ov::supported_properties`
    //    request. So the vector will define public properties.
    // 3. Create mappings for all remaining (private) NPUW-specific properties
    //    to getters of their values from config.

#define GET_PLUGIN_PROP(property) return get_plugin()->get_property(property.name(), ov::AnyMap());

    // 1.
    // OV Public
    // ===============================================
    m_prop_to_opt = {{ov::supported_properties.name(),
                      {ov::PropertyMutability::RO,
                       [&](const ::intel_npu::Config&) -> std::vector<PropertyName>& {
                           return m_all_supported_props;
                       }}},
                     {ov::device::id.name(),
                      {ov::PropertyMutability::RO,
                       [&](const ::intel_npu::Config&) {
                           GET_PLUGIN_PROP(ov::device::id);
                       }}},
                     {ov::enable_profiling.name(),
                      {ov::PropertyMutability::RO,
                       [&](const ::intel_npu::Config&) {
                           GET_PLUGIN_PROP(ov::enable_profiling);
                       }}},
                     {ov::model_name.name(),
                      {ov::PropertyMutability::RO,
                       [&](const ::intel_npu::Config&) -> std::string& {
                           return m_name;
                       }}},
                     {ov::optimal_number_of_infer_requests.name(),
                      {ov::PropertyMutability::RO,
                       [&](const ::intel_npu::Config&) {
                           return 1u;
                       }}},
                     {ov::execution_devices.name(),
                      {ov::PropertyMutability::RO,
                       [&](const ::intel_npu::Config&) {
                           return "NPU";
                       }}},
                     {ov::loaded_from_cache.name(),
                      {ov::PropertyMutability::RO,
                       [&](const ::intel_npu::Config&) {
                           return m_loaded_from_cache;
                       }}},
                     // OV Public Hints
                     // =====================================================
                     {ov::hint::performance_mode.name(),
                      {ov::PropertyMutability::RO,
                       [&](const ::intel_npu::Config&) {
                           GET_PLUGIN_PROP(ov::hint::performance_mode);
                       }}},
                     {ov::hint::execution_mode.name(),
                      {ov::PropertyMutability::RO,
                       [&](const ::intel_npu::Config&) {
                           GET_PLUGIN_PROP(ov::hint::execution_mode);
                       }}},
                     {ov::hint::num_requests.name(),
                      {ov::PropertyMutability::RO,
                       [&](const ::intel_npu::Config&) {
                           GET_PLUGIN_PROP(ov::hint::num_requests);
                       }}},
                     {ov::hint::inference_precision.name(),
                      {ov::PropertyMutability::RO,
                       [&](const ::intel_npu::Config&) {
                           GET_PLUGIN_PROP(ov::hint::inference_precision);
                       }}},
                     {ov::hint::enable_cpu_pinning.name(),
                      {ov::PropertyMutability::RO,
                       [&](const ::intel_npu::Config&) {
                           GET_PLUGIN_PROP(ov::hint::enable_cpu_pinning);
                       }}},
                     {ov::hint::model_priority.name(), {ov::PropertyMutability::RO, [&](const ::intel_npu::Config&) {
                                                            GET_PLUGIN_PROP(ov::hint::model_priority);
                                                        }}}};
#undef GET_PLUGIN_PROP

    // 2.
    for (auto& p : m_prop_to_opt) {
        m_all_supported_props.emplace_back(ov::PropertyName(p.first, std::get<0>(p.second)));
    }

    // 3.
#define BIND(N, T)                                                                         \
    {                                                                                      \
        ov::intel_npu::N.name(), {                                                         \
            ov::PropertyMutability::RW, [](const ::intel_npu::Config& config) -> ov::Any { \
                return config.get<::intel_npu::T>();                                       \
            }                                                                              \
        }                                                                                  \
    }

    m_prop_to_opt.insert({BIND(use_npuw, NPU_USE_NPUW),
                          BIND(npuw::devices, NPUW_DEVICES),
                          BIND(npuw::submodel_device, NPUW_SUBMODEL_DEVICE),
                          BIND(npuw::partitioning::online::pipeline, NPUW_ONLINE_PIPELINE),
                          BIND(npuw::partitioning::online::min_size, NPUW_ONLINE_MIN_SIZE),
                          BIND(npuw::partitioning::online::keep_blocks, NPUW_ONLINE_KEEP_BLOCKS),
                          BIND(npuw::partitioning::online::keep_block_size, NPUW_ONLINE_KEEP_BLOCK_SIZE),
                          BIND(npuw::partitioning::online::avoid, NPUW_ONLINE_AVOID),
                          BIND(npuw::partitioning::online::isolate, NPUW_ONLINE_ISOLATE),
                          BIND(npuw::partitioning::online::nofold, NPUW_ONLINE_NO_FOLD),
                          BIND(npuw::partitioning::online::dump_plan, NPUW_ONLINE_DUMP_PLAN),
                          BIND(npuw::partitioning::plan, NPUW_PLAN),
                          BIND(npuw::partitioning::fold, NPUW_FOLD),
                          BIND(npuw::partitioning::cwai, NPUW_CWAI),
                          BIND(npuw::partitioning::dyn_quant, NPUW_DQ),
                          BIND(npuw::partitioning::par_matmul_merge_dims, NPUW_PMM),
                          BIND(npuw::partitioning::host_gather, NPUW_HOST_GATHER),
                          BIND(npuw::partitioning::funcall_for_all, NPUW_FUNCALL_FOR_ALL),
                          BIND(npuw::partitioning::dcoff_type, NPUW_DCOFF_TYPE),
                          BIND(npuw::partitioning::dcoff_with_scale, NPUW_DCOFF_SCALE),
                          BIND(npuw::parallel_compilation, NPUW_PARALLEL_COMPILE),
                          BIND(npuw::funcall_async, NPUW_FUNCALL_ASYNC),
                          BIND(npuw::weights_bank, NPUW_WEIGHTS_BANK),
                          BIND(npuw::weights_bank_alloc, NPUW_WEIGHTS_BANK_ALLOC),
                          BIND(npuw::accuracy::check, NPUW_ACC_CHECK),
                          BIND(npuw::accuracy::threshold, NPUW_ACC_THRESH),
                          BIND(npuw::accuracy::reference_device, NPUW_ACC_DEVICE),
#ifdef NPU_PLUGIN_DEVELOPER_BUILD
                          BIND(npuw::dump::full, NPUW_DUMP_FULL),
                          BIND(npuw::dump::subgraphs, NPUW_DUMP_SUBS),
                          BIND(npuw::dump::subgraphs_on_fail, NPUW_DUMP_SUBS_ON_FAIL),
                          BIND(npuw::dump::inputs_outputs, NPUW_DUMP_IO),
                          BIND(npuw::dump::io_iters, NPUW_DUMP_IO_ITERS)
#endif
    });
#undef BIND
}<|MERGE_RESOLUTION|>--- conflicted
+++ resolved
@@ -292,13 +292,8 @@
             m_compiled_submodels[id].lazy_closure = subgraph._lazy_closure;
             m_compiled_submodels[id].scales = subgraph._scales;
             m_compiled_submodels[id].zerops = subgraph._zerops;
-<<<<<<< HEAD
             m_compiled_submodels[id].is_remote.resize(subgraph._lazy_closure.size(), false);
-=======
             m_compiled_submodels[id].forced_to_fcall = subgraph._forced_to_fcall;
-            m_compiled_submodels[id].update_required.resize(subgraph._closure.size(), false);
-            fill_weights_bank(id);
->>>>>>> 0355114a
         }  // if(!funcall)
 
         if (!m_compiled_submodels[id].model && !m_compiled_submodels[id].replaced_by) {
